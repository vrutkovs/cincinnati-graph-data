--- conflicted
+++ resolved
@@ -9,13 +9,9 @@
 - 4.3.12
 - 4.3.13
 # No 4.3.14 because it was missing version which 4.3.14 can be upgraded. It is rebuilt as 4.3.15
-<<<<<<< HEAD
 # No 4.3.15 because it did not clear DefaultSecurityContextConstraints_Mutated: https://bugzilla.redhat.com/show_bug.cgi?id=1827337
 # No 4.3.16 because ovn container image had unsigned RPMs
 # No 4.3.17 because it lacked OCICNI context for robust recovery from network I/O timeouts: https://bugzilla.redhat.com/show_bug.cgi?id=1828104
 - 4.3.18
-=======
-- 4.3.18
 
-- 4.4.3
->>>>>>> d0c7f7f0
+- 4.4.3